--- conflicted
+++ resolved
@@ -128,22 +128,13 @@
     else:
         return tuple(action[name] for name in names)
 
-
-<<<<<<< HEAD
-def preprocess_frame(frame: np.ndarray, preserve_channels: bool = False) -> np.ndarray:
+def preprocess_frame(frame: np.ndarray, preserve_channels: bool = False, visual: bool = True) -> np.ndarray:
     if preserve_channels:
         return np.transpose(frame, (2, 0, 1)).astype(np.float32)[:, ::2, ::2]
-    else:
+    elif visual:
         flat = frame.sum(2)
         flat = flat - flat.min()
         flat_clipped = np.clip(flat, 0, 1).astype(np.float32)[::2, ::2]  # add pooling?
         return flat_clipped
-=======
-def preprocess_frame(frame: np.ndarray, visual: bool) -> np.ndarray:
-    if visual:
-        flat = frame.sum(2)
-        flat = flat - flat.min()
-        return np.clip(flat, 0, 1).astype(np.float32)[::2, ::2]  # add pooling?
     else:
-        return frame
->>>>>>> bb205a42
+        return frame